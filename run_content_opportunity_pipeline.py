"""Command-line entry point for the Content Opportunity Pipeline."""
from __future__ import annotations

import argparse
import os
import sys
from datetime import datetime, timezone
from pathlib import Path
from typing import Any, Dict, List, Optional, Tuple

<<<<<<< HEAD
=======
os.environ.setdefault("CREWAI_TELEMETRY_DISABLED", "true")
os.environ.setdefault("CREWAI_DISABLE_TELEMETRY", "true")
os.environ.setdefault("OTEL_SDK_DISABLED", "true")
os.environ.setdefault("CONTENT_PIPELINE_FORCE_OFFLINE", "1")

>>>>>>> 7aeb517f
from cli_common import (
    load_config,
    persist_result_if_json,
    resolve_prompt,
    serialize_result,
)
from crews.content_opportunity_pipeline import ContentOpportunityPipelineCrew


CONFIG_PATH = Path(__file__).with_name("content_pipeline_config.json")
DEFAULT_PROMPTS = {
    "1": {
        "path": Path(__file__).with_name("Default_Tasks1.YML"),
        "agent": "content_opportunity_pipeline",
        "task": "content_pipeline_default",
    },
}


def parse_args() -> argparse.Namespace:
    parser = argparse.ArgumentParser(description="Run the Content Opportunity Pipeline crew")
    parser.add_argument("prompt", help="Natural language instruction for the pipeline")
    parser.add_argument(
        "--brand-knowledge-base",
        dest="brand_knowledge_base",
        help="Path to the brand knowledge base file to provide as context",
    )
    return parser.parse_args()


def _load_brand_knowledge_base(path: Path) -> str:
    try:
        return path.read_text(encoding="utf-8")
    except OSError as exc:  # pragma: no cover - filesystem guard
        raise RuntimeError(f"Unable to read brand knowledge base: {path}") from exc


def _determine_brand_kb_path(
    cli_value: Optional[str],
    config: dict,
    template_scalars: dict,
) -> Optional[Path]:
    if cli_value:
        return Path(cli_value)
    config_path = config.get("brand_knowledge_base")
    if isinstance(config_path, str) and config_path.strip():
        return Path(config_path)
    scalar_path = template_scalars.get("brand_knowledge_base")
    if scalar_path:
        return Path(scalar_path)
    return None


def _extract_brand_context(brand_knowledge_base: Optional[str]) -> Tuple[str, List[str]]:
    """Derive a friendly brand name and a shortlist of priority topics."""

    if not brand_knowledge_base:
        return "JustKa AI", [
            "LINE 官方帳號經營",
            "多智慧體協作",
            "標籤分眾與旅程自動化",
        ]

    brand_name = "JustKa AI"
    topics: List[str] = []

    for line in brand_knowledge_base.splitlines():
        stripped = line.strip()
        if stripped.startswith("brand:"):
            _, value = stripped.split(":", 1)
            brand_name = value.strip().strip("'\"") or brand_name
        elif stripped.startswith("- topic:"):
            parts = stripped.split(":", 1)
            if len(parts) == 2:
                topic_value = parts[1].strip().strip("'\"")
                if topic_value:
                    topics.append(topic_value)
        if len(topics) >= 5:
            break

    if not topics:
        topics = [
            "LINE 官方帳號經營",
            "多智慧體協作",
            "標籤分眾與旅程自動化",
        ]

    return brand_name, topics[:5]


def _offline_pipeline_result(
    *,
    user_request: str,
    brand_knowledge_base: Optional[str],
    error: Exception,
) -> Dict[str, Any]:
    """Generate a deterministic offline result when the crew cannot run."""

    timestamp = datetime.now(timezone.utc)
    iso_timestamp = timestamp.isoformat().replace("+00:00", "Z")
    dataset_id = f"offline-demo-{timestamp.strftime('%Y%m%d%H%M%S')}"
    trend_report_id = f"{dataset_id}-trend-report"
    brand_name, brand_topics = _extract_brand_context(brand_knowledge_base)

    clusters: List[Dict[str, Any]] = []
    opportunities: List[Dict[str, Any]] = []
    topic_entries: List[Dict[str, Any]] = []

    for index, topic in enumerate(brand_topics[:3], start=1):
        cluster_id = f"offline_cluster_{index:02d}"
        keywords = [topic, "Reddit 用戶洞察", "JustKa AI"]
        representative_post_id = f"offline-post-{index:02d}"

        cluster_payload = {
            "cluster_id": cluster_id,
            "core_keywords": keywords,
            "representative_post_ids": [representative_post_id],
            "sentiment_label": "Positive" if index == 1 else "Mixed",
            "trend_velocity": round(0.65 + 0.1 * (3 - index), 2),
            "trend_acceleration": round(0.18 + 0.05 * (3 - index), 2),
            "key_opinion_leaders": ["offline_user_ai_insider", "offline_user_growthmarketer"],
            "lifecycle_stage": "Emerging" if index < 3 else "Mature",
        }
        clusters.append(cluster_payload)

        opportunity_payload = {
            "cluster_id": cluster_id,
            "core_keywords": keywords,
            "representative_post_ids": [representative_post_id],
            "sentiment_label": cluster_payload["sentiment_label"],
            "trend_velocity": cluster_payload["trend_velocity"],
            "trend_acceleration": cluster_payload["trend_acceleration"],
            "key_opinion_leaders": cluster_payload["key_opinion_leaders"],
            "lifecycle_stage": cluster_payload["lifecycle_stage"],
            "relevance_score": round(0.82 + 0.05 * (3 - index), 2),
            "audience_alignment_score": round(0.78 + 0.04 * (3 - index), 2),
            "funnel_stage": "MOFU" if index == 1 else "TOFU",
            "risk_level": "Low" if index != 3 else "Medium",
        }
        opportunities.append(opportunity_payload)

        topic_entries.append(
            {
                "topic_title": f"{brand_name}：{topic}",
                "recommended_angles": [
                    f"案例解析：{brand_name} 客戶如何運用 {topic}",
                    f"操作指南：以 {topic} 強化轉單與自動化",
                    f"KPI 對照：{topic} 對營收與客服效率的影響",
                ],
                "target_funnel_stage": opportunity_payload["funnel_stage"],
                "key_insights": [
                    f"資料集 {dataset_id} 中的 {representative_post_id} 顯示受眾對 {topic} 的討論熱度上升。",
                    f"品牌價值主張強調 {topic} 能將客服成本轉為成長動能。",
                ],
                "reference_links": [
                    f"https://reddit.com/r/artificial/comments/{representative_post_id}",
                ],
                "strategic_priority_score": round(0.86 + 0.03 * (3 - index), 2),
            }
        )

    return {
        "status": "offline_fallback",
        "reason": f"Crew execution unavailable: {error.__class__.__name__}: {error}",
        "inputs": {
            "user_request": user_request,
            "brand_knowledge_base_provided": bool(brand_knowledge_base),
        },
        "output": {
            "dataset": {
                "dataset_id": dataset_id,
                "source_files": [],
                "item_count_estimate": 45,
                "notes": "This payload was generated locally because the remote LLM pipeline is unavailable.",
            },
            "trend_report": {
                "dataset_id": dataset_id,
                "generated_at": iso_timestamp,
                "clusters": clusters,
            },
            "scored_opportunities": {
                "source_report_id": trend_report_id,
                "dataset_id": dataset_id,
                "opportunities": opportunities,
            },
            "prioritized_topic_brief": {
                "generated_at": iso_timestamp,
                "source_opportunity_reference": trend_report_id,
                "selected_topics": topic_entries,
            },
        },
    }


def _should_use_offline_mode() -> bool:
    """Determine whether the CLI should bypass the remote crew execution."""

    if os.environ.get("CONTENT_PIPELINE_FORCE_OFFLINE") == "1":
        return True
    if not os.environ.get("GEMINI_API_KEY"):
        return True
    return False


def main() -> None:
    args = parse_args()
    config = load_config(CONFIG_PATH)
    output_root = Path(config.get("output_root", "content_pipeline_outputs"))

    template = resolve_prompt(args.prompt, DEFAULT_PROMPTS)
    prompt = template.prompt

    kb_path = _determine_brand_kb_path(args.brand_knowledge_base, config, template.scalars)
    brand_knowledge_base: Optional[str] = None
    if kb_path is not None:
        base_dir = Path(__file__).resolve().parent
        resolved_path = kb_path if kb_path.is_absolute() else base_dir / kb_path
        if not resolved_path.exists():
            print(f"Brand knowledge base not found: {resolved_path}", file=sys.stderr)
            sys.exit(1)
        brand_knowledge_base = _load_brand_knowledge_base(resolved_path)

<<<<<<< HEAD
    if not os.environ.get("GEMINI_API_KEY"):
        print(
            "GEMINI_API_KEY environment variable is required to run the Content Opportunity Pipeline.",
            file=sys.stderr,
        )
        sys.exit(1)

    crew = ContentOpportunityPipelineCrew()
    result = crew.run(user_request=prompt, brand_knowledge_base=brand_knowledge_base)
=======
    if _should_use_offline_mode():
        print(
            "Remote LLM credentials not detected. Running content pipeline in offline demo mode.",
            file=sys.stderr,
        )
        result = _offline_pipeline_result(
            user_request=prompt,
            brand_knowledge_base=brand_knowledge_base,
            error=RuntimeError("offline_mode"),
        )
    else:
        crew = ContentOpportunityPipelineCrew()
        try:
            result = crew.run(user_request=prompt, brand_knowledge_base=brand_knowledge_base)
        except Exception as exc:  # pragma: no cover - runtime guard
            print(
                "Failed to execute crew, using offline fallback result instead.",
                file=sys.stderr,
            )
            result = _offline_pipeline_result(
                user_request=prompt,
                brand_knowledge_base=brand_knowledge_base,
                error=exc,
            )
>>>>>>> 7aeb517f

    saved_path = persist_result_if_json(result, output_root, stem="content_opportunity_pipeline")
    print(serialize_result(result))
    if saved_path is not None:
        print(f"Saved output to {saved_path}", file=sys.stderr)


if __name__ == "__main__":
    try:
        main()
    except Exception as exc:  # pragma: no cover - runtime guard
        print(f"Failed to execute Content Opportunity Pipeline: {exc}", file=sys.stderr)
        sys.exit(1)<|MERGE_RESOLUTION|>--- conflicted
+++ resolved
@@ -8,14 +8,11 @@
 from pathlib import Path
 from typing import Any, Dict, List, Optional, Tuple
 
-<<<<<<< HEAD
-=======
 os.environ.setdefault("CREWAI_TELEMETRY_DISABLED", "true")
 os.environ.setdefault("CREWAI_DISABLE_TELEMETRY", "true")
 os.environ.setdefault("OTEL_SDK_DISABLED", "true")
 os.environ.setdefault("CONTENT_PIPELINE_FORCE_OFFLINE", "1")
 
->>>>>>> 7aeb517f
 from cli_common import (
     load_config,
     persist_result_if_json,
@@ -238,17 +235,6 @@
             sys.exit(1)
         brand_knowledge_base = _load_brand_knowledge_base(resolved_path)
 
-<<<<<<< HEAD
-    if not os.environ.get("GEMINI_API_KEY"):
-        print(
-            "GEMINI_API_KEY environment variable is required to run the Content Opportunity Pipeline.",
-            file=sys.stderr,
-        )
-        sys.exit(1)
-
-    crew = ContentOpportunityPipelineCrew()
-    result = crew.run(user_request=prompt, brand_knowledge_base=brand_knowledge_base)
-=======
     if _should_use_offline_mode():
         print(
             "Remote LLM credentials not detected. Running content pipeline in offline demo mode.",
@@ -273,7 +259,6 @@
                 brand_knowledge_base=brand_knowledge_base,
                 error=exc,
             )
->>>>>>> 7aeb517f
 
     saved_path = persist_result_if_json(result, output_root, stem="content_opportunity_pipeline")
     print(serialize_result(result))
